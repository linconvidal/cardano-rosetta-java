<?xml version="1.0" encoding="UTF-8"?>
<project xmlns="http://maven.apache.org/POM/4.0.0" xmlns:xsi="http://www.w3.org/2001/XMLSchema-instance"
  xsi:schemaLocation="http://maven.apache.org/POM/4.0.0 https://maven.apache.org/xsd/maven-4.0.0.xsd">
    <modelVersion>4.0.0</modelVersion>

    <parent>
        <artifactId>base</artifactId>
        <groupId>org.cardanofoundation.rosetta-java</groupId>
        <version>1.0.0-SNAPSHOT</version>
    </parent>

    <artifactId>api</artifactId>
    <name>api</name>
    <description>Rosetta API implementation for Cardano.</description>

    <packaging>jar</packaging>

    <scm>
        <connection>scm:git:https://github.com/cardano-foundation/cardano-rosetta-java</connection>
        <url>https://github.com/cardano-foundation/cardano-rosetta-java</url>
    </scm>

    <issueManagement>
        <url>https://github.com/cardano-foundation/cardano-rosetta-java/issues</url>
        <system>GitHub Issues</system>
    </issueManagement>

    <licenses>
        <license>
            <name>MPL 2.0</name>
            <url>https://www.mozilla.org/en-US/MPL/2.0/</url>
            <distribution>repo</distribution>
        </license>
    </licenses>

    <dependencies>
        <dependency>
            <groupId>org.junit.jupiter</groupId>
            <artifactId>junit-jupiter-engine</artifactId>
            <version>5.9.2</version>
            <scope>test</scope>
        </dependency>
        <dependency>
            <groupId>org.springframework.boot</groupId>
            <artifactId>spring-boot-starter-web</artifactId>
        </dependency>
        <dependency>
            <groupId>org.springframework.data</groupId>
            <artifactId>spring-data-commons</artifactId>
        </dependency>
        <dependency>
            <groupId>org.springframework.boot</groupId>
            <artifactId>spring-boot-starter-security</artifactId>
        </dependency>
        <dependency>
            <groupId>org.springframework.boot</groupId>
            <artifactId>spring-boot-starter-validation</artifactId>
        </dependency>
        <dependency>
            <groupId>org.springdoc</groupId>
            <artifactId>springdoc-openapi-ui</artifactId>
        </dependency>
        <dependency>
            <groupId>io.swagger.core.v3</groupId>
            <artifactId>swagger-annotations</artifactId>
        </dependency>
        <dependency>
            <groupId>org.springframework.boot</groupId>
            <artifactId>spring-boot-devtools</artifactId>
            <scope>runtime</scope>
            <optional>true</optional>
        </dependency>

        <dependency>
            <groupId>commons-io</groupId>
            <artifactId>commons-io</artifactId>
        </dependency>
        <dependency>
            <groupId>javax.validation</groupId>
            <artifactId>validation-api</artifactId>
        </dependency>
        <dependency>
            <groupId>io.netty</groupId>
            <artifactId>netty-resolver-dns-native-macos</artifactId>
            <version>4.1.90.Final</version>
            <classifier>osx-aarch_64</classifier>
        </dependency>

        <dependency>
            <groupId>com.bloxbean.cardano</groupId>
            <artifactId>yaci</artifactId>
        </dependency>
        <dependency>
            <groupId>org.bouncycastle</groupId>
            <artifactId>bcprov-jdk18on</artifactId>
        </dependency>
        <dependency>
            <groupId>com.nimbusds</groupId>
            <artifactId>nimbus-jose-jwt</artifactId>
        </dependency>
        <dependency>
            <groupId>org.apache.logging.log4j</groupId>
            <artifactId>log4j-core</artifactId>
        </dependency>
        <dependency>
            <groupId>org.apache.logging.log4j</groupId>
            <artifactId>log4j-api</artifactId>
        </dependency>
        <dependency>
            <groupId>org.springframework.boot</groupId>
            <artifactId>spring-boot-starter-test</artifactId>
            <scope>test</scope>
        </dependency>
        <dependency>
            <groupId>org.projectlombok</groupId>
            <artifactId>lombok</artifactId>
            <scope>provided</scope>
        </dependency>


        <dependency>
            <groupId>javax.ws.rs</groupId>
            <artifactId>javax.ws.rs-api</artifactId>
            <version>2.0.1</version>
        </dependency>


        <!-- https://mvnrepository.com/artifact/com.squareup.okhttp3/logging-interceptor -->
        <dependency>
            <groupId>com.squareup.okhttp3</groupId>
            <artifactId>logging-interceptor</artifactId>
            <version>4.10.0</version>
        </dependency>
        <dependency>
          <groupId>com.fasterxml.jackson.dataformat</groupId>
          <artifactId>jackson-dataformat-yaml</artifactId>
        </dependency>
        <dependency>
          <groupId>com.fasterxml.jackson.datatype</groupId>
          <artifactId>jackson-datatype-jsr310</artifactId>
        </dependency>

        <!-- https://mvnrepository.com/artifact/org.openapitools/jackson-databind-nullable -->
        <dependency>
            <groupId>org.openapitools</groupId>
            <artifactId>jackson-databind-nullable</artifactId>
            <version>0.2.2</version>
        </dependency>
        <dependency>
            <groupId>com.google.code.findbugs</groupId>
            <artifactId>jsr305</artifactId>
            <version>3.0.2</version>
        </dependency>
        <!-- https://mvnrepository.com/artifact/org.junit.jupiter/junit-jupiter-api -->
        <dependency>
            <groupId>org.junit.jupiter</groupId>
            <artifactId>junit-jupiter-api</artifactId>
            <version>5.9.2</version>
        </dependency>
        <dependency>
            <groupId>org.cardanofoundation.rosetta-java</groupId>
            <artifactId>cardano-common-rosetta</artifactId>
            <version>1.0.7-SNAPSHOT</version>
        </dependency>
        <dependency>

            <groupId>org.springframework.boot</groupId>
            <artifactId>spring-boot-configuration-processor</artifactId>
            <optional>true</optional>
        </dependency>
        <!-- AssertJ for assertions -->
        <dependency>
            <groupId>org.assertj</groupId>
            <artifactId>assertj-core</artifactId>
            <version>3.20.2</version>
            <scope>test</scope>
        </dependency>
        <!-- For Blockfrost backend -->
        <dependency>
            <groupId>com.bloxbean.cardano</groupId>
            <artifactId>cardano-client-backend-blockfrost</artifactId>
            <version>0.4.3</version>
        </dependency>

        <!-- For Koios backend -->
        <dependency>
            <groupId>com.bloxbean.cardano</groupId>
            <artifactId>cardano-client-backend-koios</artifactId>
            <version>0.4.3</version>
        </dependency>

        <!-- For Ogmios / Kupo backend -->
        <dependency>
            <groupId>com.bloxbean.cardano</groupId>
            <artifactId>cardano-client-backend-ogmios</artifactId>
            <version>0.4.3</version>
        </dependency>
        <dependency>
            <groupId>com.bloxbean.cardano</groupId>
            <artifactId>yaci-core</artifactId>
            <version>0.1.8</version>
        </dependency>
        <dependency>
            <groupId>org.springframework.boot</groupId>
            <artifactId>spring-boot-starter-data-jpa</artifactId>
        </dependency>

        <dependency>
            <groupId>org.postgresql</groupId>
            <artifactId>postgresql</artifactId>
            <scope>runtime</scope>
        </dependency>
        <dependency>
            <groupId>commons-validator</groupId>
            <artifactId>commons-validator</artifactId>
            <version>1.7</version>
        </dependency>
        <!-- https://mvnrepository.com/artifact/io.swagger.parser.v3/swagger-parser -->
        <dependency>
            <groupId>io.swagger.parser.v3</groupId>
            <artifactId>swagger-parser</artifactId>
            <version>2.1.14</version>
        </dependency>
        <!-- https://mvnrepository.com/artifact/org.json/json -->
        <dependency>
            <groupId>org.json</groupId>
            <artifactId>json</artifactId>
            <version>20230227</version>
        </dependency>
        <!-- https://mvnrepository.com/artifact/org.testcontainers/testcontainers -->
        <dependency>
            <groupId>org.testcontainers</groupId>
            <artifactId>testcontainers</artifactId>
            <version>1.17.6</version>
            <scope>test</scope>
        </dependency>
        <dependency>
            <groupId>org.springframework.data</groupId>
            <artifactId>spring-data-redis</artifactId>
        </dependency>
        <dependency>
            <groupId>redis.clients</groupId>
            <artifactId>jedis</artifactId>
        </dependency>
        <dependency>
            <groupId>io.lettuce</groupId>
            <artifactId>lettuce-core</artifactId>
        </dependency>
        <!-- https://mvnrepository.com/artifact/org.purejava/tweetnacl-java -->
        <dependency>
            <groupId>org.purejava</groupId>
            <artifactId>tweetnacl-java</artifactId>
            <version>1.1.2</version>
        </dependency>
<<<<<<< HEAD
        <!-- https://mvnrepository.com/artifact/it.ozimov/embedded-redis -->
        <dependency>
            <groupId>it.ozimov</groupId>
            <artifactId>embedded-redis</artifactId>
            <version>0.7.3</version>
            <scope>test</scope>
        </dependency>

=======
        <dependency>
            <groupId>org.mockito</groupId>
            <artifactId>mockito-inline</artifactId>
            <scope>test</scope>
        </dependency>
>>>>>>> e17ef2b6
    </dependencies>

    <build>
        <resources>
            <resource>
                <filtering>true</filtering>
                <directory>src/main/resources</directory>
                <includes>
                    <include>application.properties</include>
                    <include>rosetta-specifications-1.4.15/api.yaml</include>
                    <include>config/*.yaml</include>
                    <include>network-config/</include>
                </includes>
            </resource>
        </resources>
        <plugins>
            <plugin>
                <groupId>org.springframework.boot</groupId>
                <artifactId>spring-boot-maven-plugin</artifactId>
                <version>${version.spring-boot}</version>
                <executions>
                    <execution>
                        <goals>
                            <goal>repackage</goal>
                        </goals>
                    </execution>
                </executions>
            </plugin>
            <plugin>
                <groupId>org.apache.maven.plugins</groupId>
                <artifactId>maven-compiler-plugin</artifactId>
                <version>${version.maven-compiler-plugin}</version>
                <configuration>
                    <source>17</source>
                    <target>17</target>
                    <annotationProcessorPaths>
                        <path>
                            <groupId>org.projectlombok</groupId>
                            <artifactId>lombok</artifactId>
                            <version>${version.lombok}</version>
                        </path>
                    </annotationProcessorPaths>
                </configuration>
            </plugin>
            <plugin>
                <groupId>org.openapitools</groupId>
                <artifactId>openapi-generator-maven-plugin</artifactId>
                <version>${version.openapi-generator-maven-plugin}</version>
                <executions>
                    <execution>
                        <goals>
                            <goal>generate</goal>
                        </goals>
                        <configuration>
                            <inputSpec>${project.basedir}/src/main/resources/rosetta-specifications-1.4.15/api.yaml</inputSpec>
                            <generatorName>spring</generatorName>
                            <library>spring-boot</library>
                            <apiPackage>org.openapitools.client.api</apiPackage>
                            <modelPackage>org.openapitools.client.model</modelPackage>
                          <configOptions>
                              <sourceFolder>src/gen/java/main</sourceFolder>
                              <useJakartaEe>true</useJakartaEe>
                              <skipValidateSpec>true</skipValidateSpec>
                              <interfaceOnly>true</interfaceOnly>
                          </configOptions>
                        </configuration>
                    </execution>
                </executions>
            </plugin>
            <plugin>
                <groupId>org.apache.maven.plugins</groupId>
                <artifactId>maven-surefire-plugin</artifactId>
                <version>${verison.maven-surefire-plugin}</version>
                <configuration>
                    <includes>
                        <include>**/*TestCases.java</include>
                        <include>**/*Tests.java</include>
                        <include>**/*TestCase.java</include>
                        <include>**/*Test.java</include>
                        <include>**/Test*.java</include>
                    </includes>
                </configuration>
            </plugin>
            <plugin>
                <groupId>org.jacoco</groupId>
                <artifactId>jacoco-maven-plugin</artifactId>
                <configuration>
                    <excludes>
                        <exclude>**/dto/*</exclude>
                        <exclude>**/model/**</exclude>
                        <exclude>**/mapper/*</exclude>
                        <exclude>**/cli/*</exclude>
                        <exclude>**/exception/*</exclude>
                        <exclude>**/config/*</exclude>
                        <exclude>**/filter/**</exclude>
                        <exclude>**/org/openapitools/client/api/*</exclude>
                        <exclude>**/enumeration/**</exclude>
                        <exclude>**/yaci/**</exclude>
                    </excludes>
                </configuration>
                <version>${verison.jacoco-maven-plugin}</version>
                <executions>
                    <execution>
                        <goals>
                            <goal>prepare-agent</goal>
                        </goals>
                    </execution>
                    <execution>
                        <id>generate-code-coverage-report</id>
                        <phase>test</phase>
                        <goals>
                            <goal>report</goal>
                        </goals>
                    </execution>
                </executions>
            </plugin>
        </plugins>
    </build>

</project><|MERGE_RESOLUTION|>--- conflicted
+++ resolved
@@ -252,7 +252,11 @@
             <artifactId>tweetnacl-java</artifactId>
             <version>1.1.2</version>
         </dependency>
-<<<<<<< HEAD
+        <dependency>
+            <groupId>org.mockito</groupId>
+            <artifactId>mockito-inline</artifactId>
+            <scope>test</scope>
+        </dependency>
         <!-- https://mvnrepository.com/artifact/it.ozimov/embedded-redis -->
         <dependency>
             <groupId>it.ozimov</groupId>
@@ -261,13 +265,6 @@
             <scope>test</scope>
         </dependency>
 
-=======
-        <dependency>
-            <groupId>org.mockito</groupId>
-            <artifactId>mockito-inline</artifactId>
-            <scope>test</scope>
-        </dependency>
->>>>>>> e17ef2b6
     </dependencies>
 
     <build>
