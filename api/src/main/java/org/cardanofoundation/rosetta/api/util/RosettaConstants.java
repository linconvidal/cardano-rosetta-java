package org.cardanofoundation.rosetta.api.util;

import java.util.List;
import org.cardanofoundation.rosetta.api.exception.Error;
import org.cardanofoundation.rosetta.api.model.rest.OperationStatus;

public class RosettaConstants {

  public static final String BLOCKCHAIN_NAME = "cardano";
  public static final String MAINNET = "mainnet";
  public static final String PREPROD = "preprod";
  public static final String PREVIEW = "preview";


  public static final OperationStatus INVALID_OPERATION_STATUS = buildOperationStatus("invalid",
      false);
  public static final OperationStatus SUCCESS_OPERATION_STATUS = buildOperationStatus("success",
      true);

  public static final List<OperationStatus> ROSETTA_OPERATION_STATUSES = List.of(
      SUCCESS_OPERATION_STATUS, INVALID_OPERATION_STATUS
  );

  public static final List<String> ROSETTA_OPERATION_TYPES = List.of(
      "input",
      "output",
      "stakeKeyRegistration",
      "stakeDelegation",
      "withdrawal",
      "stakeKeyDeregistration",
      "poolRegistration",
      "poolRegistrationWithCert",
      "poolRetirement",
      "voteRegistration"
  );
  public static final List<Error> ROSETTA_ERRORS = List.of(
      RosettaErrorType.BLOCK_NOT_FOUND.toRosettaError(false),
      RosettaErrorType.INVALID_BLOCKCHAIN.toRosettaError(false),
      RosettaErrorType.NETWORK_NOT_FOUND.toRosettaError(false),
      RosettaErrorType.NETWORKS_NOT_FOUND.toRosettaError(false),
      RosettaErrorType.UNSPECIFIED_ERROR.toRosettaError(true),
      RosettaErrorType.NOT_IMPLEMENTED.toRosettaError(false),
      RosettaErrorType.GENESIS_BLOCK_NOT_FOUND.toRosettaError(false),
      RosettaErrorType.TRANSACTION_NOT_FOUND.toRosettaError(false),
      RosettaErrorType.ADDRESS_GENERATION_ERROR.toRosettaError(false),
      RosettaErrorType.INVALID_PUBLIC_KEY_FORMAT.toRosettaError(false),
      RosettaErrorType.INVALID_STAKING_KEY_FORMAT.toRosettaError(false),
      RosettaErrorType.STAKING_KEY_MISSING.toRosettaError(false),
      RosettaErrorType.CHAIN_CODE_MISSING.toRosettaError(false),
      RosettaErrorType.DNS_NAME_MISSING.toRosettaError(false),
      RosettaErrorType.POOL_CERT_MISSING.toRosettaError(false),
      RosettaErrorType.POOL_KEY_MISSING.toRosettaError(false),
      RosettaErrorType.POOL_REGISTRATION_PARAMS_MISSING.toRosettaError(false),
      RosettaErrorType.INVALID_POOL_CERT.toRosettaError(false),
      RosettaErrorType.INVALID_POOL_CERT_TYPE.toRosettaError(false),
      RosettaErrorType.INVALID_POOL_KEY_HASH.toRosettaError(false),
      RosettaErrorType.INVALID_POOL_RELAYS.toRosettaError(false),
      RosettaErrorType.INVALID_POOL_REGISTRATION_PARAMS.toRosettaError(false),
      RosettaErrorType.INVALID_POOL_RELAY_TYPE.toRosettaError(false),
      RosettaErrorType.INVALID_POOL_OWNERS.toRosettaError(false),
      RosettaErrorType.INVALID_POOL_METADATA.toRosettaError(false),
      RosettaErrorType.PARSE_SIGNED_TRANSACTION_ERROR.toRosettaError(false),
      RosettaErrorType.CANT_BUILD_WITNESSES_SET.toRosettaError(false),
      RosettaErrorType.CANT_CREATE_SIGN_TRANSACTION.toRosettaError(false),
      RosettaErrorType.TRANSACTION_INPUTS_PARAMETERS_MISSING_ERROR.toRosettaError(false),
      RosettaErrorType.TRANSACTION_OUTPUTS_PARAMETERS_MISSING_ERROR.toRosettaError(false),
      RosettaErrorType.OUTPUTS_BIGGER_THAN_INPUTS_ERROR.toRosettaError(false),
      RosettaErrorType.MISSING_METADATA_PARAMETERS_FOR_POOL_RETIREMENT.toRosettaError(false),
      RosettaErrorType.CANT_CREATE_SIGNED_TRANSACTION_ERROR.toRosettaError(false),
      RosettaErrorType.CANT_CREATE_UNSIGNED_TRANSACTION_ERROR.toRosettaError(false),
      RosettaErrorType.SEND_TRANSACTION_ERROR.toRosettaError(true),
      RosettaErrorType.TRANSACTION_INPUT_DESERIALIZATION_ERROR.toRosettaError(false),
      RosettaErrorType.TRANSACTION_OUTPUT_DESERIALIZATION_ERROR.toRosettaError(false),
      RosettaErrorType.INVALID_ADDRESS.toRosettaError(true),
      RosettaErrorType.INVALID_ADDRESS_TYPE.toRosettaError(true),
      RosettaErrorType.INVALID_OPERATION_TYPE.toRosettaError(true),
      RosettaErrorType.INVALID_POLICY_ID.toRosettaError(false),
      RosettaErrorType.INVALID_TOKEN_NAME.toRosettaError(false),
      RosettaErrorType.TOKEN_BUNDLE_ASSETS_MISSING.toRosettaError(false),
      RosettaErrorType.TOKEN_ASSET_VALUE_MISSING.toRosettaError(false),
      RosettaErrorType.OUTSIDE_VALIDITY_INTERVAL_UTXO.toRosettaError(false),
      RosettaErrorType.VOTING_NONCE_NOT_VALID.toRosettaError(false),
      RosettaErrorType.INVALID_VOTING_SIGNATURE.toRosettaError(false),
      RosettaErrorType.MISSING_VOTING_KEY.toRosettaError(false),
      RosettaErrorType.INVALID_VOTING_KEY_FORMAT.toRosettaError(false),
      RosettaErrorType.MISSING_VOTE_REGISTRATION_METADATA.toRosettaError(false),
      RosettaErrorType.INVALID_OPERATION_STATUS.toRosettaError(false),
      RosettaErrorType.STATUS_SUCCESS_MATCH_ERROR.toRosettaError(false),
      RosettaErrorType.TX_HASH_COIN_NOT_MATCH.toRosettaError(false),
      RosettaErrorType.ADDRESS_AND_ACCOUNT_ID_NOT_MATCH.toRosettaError(false),
      RosettaErrorType.BAD_FORMED_COIN_ERROR.toRosettaError(false)
  );

  private static OperationStatus buildOperationStatus(final String status,
      final boolean successful) {
    final OperationStatus operationStatus = new OperationStatus();
    operationStatus.setStatus(status);
    operationStatus.setSuccessful(successful);
    return operationStatus;
  }

  public enum RosettaErrorType {
    BLOCK_NOT_FOUND("Block not found", 4001),
    NETWORK_NOT_FOUND("Network not found", 4002),
    NETWORKS_NOT_FOUND("Networks not found", 4003),
    INVALID_BLOCKCHAIN("Invalid blockchain", 4004),
    GENESIS_BLOCK_NOT_FOUND("Genesis block not found", 4005),
    TRANSACTION_NOT_FOUND("Transaction not found", 4006),
    INVALID_PUBLIC_KEY_FORMAT("Invalid public key format", 4007),
    TRANSACTION_INPUTS_PARAMETERS_MISSING_ERROR(
        "Transaction inputs parameters errors in operations array", 4008),
    TRANSACTION_OUTPUTS_PARAMETERS_MISSING_ERROR(
        "Transaction outputs parameters errors in operations array", 4009),
    OUTPUTS_BIGGER_THAN_INPUTS_ERROR(
        "The transaction you are trying to build has more outputs than inputs", 4010),
    CANT_CREATE_SIGNED_TRANSACTION_ERROR("Cant create signed transaction from transaction bytes",
        4011),
    CANT_CREATE_UNSIGNED_TRANSACTION_ERROR(
        "Cant create unsigned transaction from transaction bytes", 4012),
    TRANSACTION_INPUT_DESERIALIZATION_ERROR(
        "Cant deserialize transaction input from transaction body", 4013),
    TRANSACTION_OUTPUT_DESERIALIZATION_ERROR(
        "Cant deserialize transaction output from transaction body", 4014),
    INVALID_ADDRESS("Provided address is invalid", 4015),
    INVALID_ADDRESS_TYPE("Provided address type is invalid", 4016),
    INVALID_STAKING_KEY_FORMAT("Invalid staking key format", 4017),
    STAKING_KEY_MISSING("Staking key is required for this type of address", 4018),
    INVALID_OPERATION_TYPE("Provided operation type is invalid", 4019),
    POOL_KEY_MISSING("Pool key hash is required to operate", 4020),
    TOKEN_BUNDLE_ASSETS_MISSING("Assets are required for output operation token bundle", 4021),
    TOKEN_ASSET_VALUE_MISSING("Asset value is required for token asset", 4022),
    INVALID_POLICY_ID("Invalid policy id", 4023),
    INVALID_TOKEN_NAME("Invalid token name", 4024),
    INVALID_POOL_KEY_HASH("Provided pool key hash has invalid format", 4025),
    POOL_CERT_MISSING("Pool registration certificate is required for pool registration", 4026),
    INVALID_POOL_CERT("Invalid pool registration certificate format", 4027),
    INVALID_POOL_CERT_TYPE("Invalid certificate type. Expected pool registration certificate",
        4028),
    POOL_REGISTRATION_PARAMS_MISSING("Pool registration parameters were expected", 4029),
    INVALID_POOL_RELAYS("Pool relays are invalid", 4030),
    INVALID_POOL_METADATA("Pool metadata is invalid", 4031),
    DNS_NAME_MISSING("Dns name expected for pool relay", 4032),
    INVALID_POOL_RELAY_TYPE("Invalid pool relay type received", 4033),
    INVALID_POOL_OWNERS("Invalid pool owners received", 4034),
    INVALID_POOL_REGISTRATION_PARAMS("Invalid pool registration parameters received", 4035),
    MISSING_METADATA_PARAMETERS_FOR_POOL_RETIREMENT("Mandatory parameter is missing: Epoch", 4036),
    OUTSIDE_VALIDITY_INTERVAL_UTXO(
        "Error when sending the transaction - OutsideValidityIntervalUTxO", 4037),
    UNSPECIFIED_ERROR("An error occurred", 5000),
    NOT_IMPLEMENTED("Not implemented", 5001),
    ADDRESS_GENERATION_ERROR("Address generation error", 5002),
    PARSE_SIGNED_TRANSACTION_ERROR("Parse signed transaction error", 5003),
    CANT_CREATE_SIGN_TRANSACTION(
        "Cant create signed transaction probably because of unsigned transaction bytes", 5004),
    CANT_BUILD_WITNESSES_SET(
        "Cant build witnesses set for transaction probably because of provided signatures", 5005),
    SEND_TRANSACTION_ERROR("Error when sending the transaction", 5006),
    VOTING_NONCE_NOT_VALID("Voting nonce not valid", 5007),
    INVALID_VOTING_SIGNATURE("Invalid voting signature", 5008),
    MISSING_VOTING_KEY("Voting key is missing", 5009),
    INVALID_VOTING_KEY_FORMAT("Voting key format is invalid", 5010),
    MISSING_VOTE_REGISTRATION_METADATA("Missing vote registration metadata", 5011),
    CHAIN_CODE_MISSING("Missing chain code", 5012),
    INVALID_OPERATION_STATUS("Invalid operation status", 5013),
    STATUS_SUCCESS_MATCH_ERROR("Given operation status and success state does not match", 5014),
    TX_HASH_COIN_NOT_MATCH("Transaction hash does not match to given coin identifier", 5015),
    ADDRESS_AND_ACCOUNT_ID_NOT_MATCH("Address and account identifier does not match", 5016),
<<<<<<< HEAD
    BAD_FORMED_COIN_ERROR("Coin identifier has an invalid format", 5017),
    INVALID_IPV4_ERROR("Ipv4 has an invalid format", 5018),
    SUBMIT_TRANSACTION_REJECTED("The transaction submission has been rejected", 5019),
    OUTPUT_AMOUNT_TOO_LOW("The outputAmount is too low. Try with more funds.", 5020) ,
    REQUEST_BODY_NOT_VALID("Request body is not valid" ,5021),

    NOT_FOUND_IN_MEMPOOL("Transaction hash not found in mempool" , 5022);
      final String message;
=======
    BAD_FORMED_COIN_ERROR("Coin identifier has an invalid format", 5017);

    final String message;
>>>>>>> e17ef2b6
    final int code;

    RosettaErrorType(final String message, final int code) {
      this.code = code;
      this.message = message;
    }

    public String getMessage() {
      return message;
    }

    public int getCode() {
      return code;
    }

    public Error toRosettaError(final boolean retriable) {
      return toRosettaError(retriable, null, null);
    }

    public Error toRosettaError(final boolean retriable, final Object details) {
      return toRosettaError(retriable, details, null);
    }

    public Error toRosettaError(final boolean retriable, final Object details,
        final String description) {
      final Error error = new Error();
      error.setCode(code);
      error.setMessage(message);
      error.setRetriable(retriable);
      error.setDescription(description);
      error.setDetails(details);
      return error;
    }
  }
}<|MERGE_RESOLUTION|>--- conflicted
+++ resolved
@@ -165,20 +165,9 @@
     STATUS_SUCCESS_MATCH_ERROR("Given operation status and success state does not match", 5014),
     TX_HASH_COIN_NOT_MATCH("Transaction hash does not match to given coin identifier", 5015),
     ADDRESS_AND_ACCOUNT_ID_NOT_MATCH("Address and account identifier does not match", 5016),
-<<<<<<< HEAD
-    BAD_FORMED_COIN_ERROR("Coin identifier has an invalid format", 5017),
-    INVALID_IPV4_ERROR("Ipv4 has an invalid format", 5018),
-    SUBMIT_TRANSACTION_REJECTED("The transaction submission has been rejected", 5019),
-    OUTPUT_AMOUNT_TOO_LOW("The outputAmount is too low. Try with more funds.", 5020) ,
-    REQUEST_BODY_NOT_VALID("Request body is not valid" ,5021),
-
-    NOT_FOUND_IN_MEMPOOL("Transaction hash not found in mempool" , 5022);
-      final String message;
-=======
     BAD_FORMED_COIN_ERROR("Coin identifier has an invalid format", 5017);
 
     final String message;
->>>>>>> e17ef2b6
     final int code;
 
     RosettaErrorType(final String message, final int code) {
