--- conflicted
+++ resolved
@@ -32,7 +32,6 @@
   public static ApiException invalidAddressError(String address) {
     return new ApiException(RosettaErrorType.INVALID_ADDRESS.toRosettaError(true, address));
   }
-<<<<<<< HEAD
   public static ApiException missingStakingKeyError() {
     return new ApiException(RosettaErrorType.STAKING_KEY_MISSING.toRosettaError(false));
   }
@@ -157,7 +156,6 @@
     return new ApiException(RosettaErrorType.INVALID_ADDRESS_TYPE.toRosettaError(false));
   }
 
-=======
   public static ApiException transactionNotFound() {
     return new ApiException(RosettaErrorType.TRANSACTION_NOT_FOUND.toRosettaError(false));
   }
@@ -167,5 +165,4 @@
   public static ApiException invalidPolicyIdError(String details) {
     return new ApiException(RosettaErrorType.INVALID_POLICY_ID.toRosettaError(false, details));
   }
->>>>>>> 299ea049
 }