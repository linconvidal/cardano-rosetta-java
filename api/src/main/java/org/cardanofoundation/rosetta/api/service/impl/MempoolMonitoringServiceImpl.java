package org.cardanofoundation.rosetta.api.service.impl;

import co.nstant.in.cbor.model.Array;
import co.nstant.in.cbor.model.Map;
import co.nstant.in.cbor.model.UnicodeString;
import java.util.List;
import java.util.Objects;
import java.util.Set;
import lombok.extern.slf4j.Slf4j;
import org.cardanofoundation.rosetta.api.common.constants.Constants;
import org.cardanofoundation.rosetta.api.common.enumeration.NetworkIdentifierType;
<<<<<<< HEAD
import org.cardanofoundation.rosetta.api.exception.ApiException;
=======
>>>>>>> e17ef2b6
import org.cardanofoundation.rosetta.api.model.TransactionExtraData;
import org.cardanofoundation.rosetta.api.model.TransactionIdentifier;
import org.cardanofoundation.rosetta.api.model.TransactionParsed;
import org.cardanofoundation.rosetta.api.model.rest.MempoolResponse;
import org.cardanofoundation.rosetta.api.model.rest.MempoolTransactionRequest;
import org.cardanofoundation.rosetta.api.model.rest.MempoolTransactionResponse;
import org.cardanofoundation.rosetta.api.model.rest.NetworkRequest;
import org.cardanofoundation.rosetta.api.service.CardanoService;
import org.cardanofoundation.rosetta.api.service.MempoolMonitoringService;
<<<<<<< HEAD
import org.cardanofoundation.rosetta.api.util.RosettaConstants.RosettaErrorType;
import org.springframework.beans.factory.annotation.Autowired;
=======
import org.cardanofoundation.rosetta.api.util.DataItemDecodeUtil;
import org.cardanofoundation.rosetta.api.util.ParseConstructionUtils;
>>>>>>> e17ef2b6
import org.springframework.beans.factory.annotation.Qualifier;
import org.springframework.data.redis.core.RedisTemplate;
import org.springframework.stereotype.Service;

@Slf4j
@Service
public class MempoolMonitoringServiceImpl implements MempoolMonitoringService {

<<<<<<< HEAD
    private final CardanoService cardanoService;
    @Autowired
    @Qualifier("redisTemplateString")
    private final RedisTemplate<String, String> redisTemplate;

    public MempoolMonitoringServiceImpl(CardanoService cardanoService,
                                        @Qualifier("redisTemplateString") RedisTemplate<String, String> redisTemplate) {
        this.cardanoService = cardanoService;
        this.redisTemplate = redisTemplate;
    }
=======
  private final CardanoService cardanoService;
  private final RedisTemplate<String, String> redisTemplate;

  public MempoolMonitoringServiceImpl(CardanoService cardanoService,
      @Qualifier("redisTemplateString") RedisTemplate<String, String> redisTemplate) {
    this.cardanoService = cardanoService;
    this.redisTemplate = redisTemplate;
  }
>>>>>>> e17ef2b6

  @Override
  public MempoolResponse getAllTransaction(NetworkRequest networkRequest) {

<<<<<<< HEAD
        Set<String> txHashes = getAllTransactionsInMempool();
        log.info("[allTransaction] Looking for all transaction in mempool" + txHashes);
        List<TransactionIdentifier> transactionIdentifierList =
                txHashes.stream()
                        .map(txHash ->
                                new TransactionIdentifier(txHash.substring(Constants.REDIS_PREFIX_MEMPOOL.length()))
                        ).toList();
        return MempoolResponse.builder()
                .transactionIdentifierList(transactionIdentifierList)
                .build();
    }

    @Override
    public MempoolTransactionResponse getDetailTransaction(
            MempoolTransactionRequest mempoolTransactionRequest) {
        String txHash = mempoolTransactionRequest.getTransactionIdentifier().getHash();
        String txData = redisTemplate.opsForValue().get(Constants.REDIS_PREFIX_MEMPOOL + txHash);
        if (Objects.isNull(txData)) {
            throw new ApiException(RosettaErrorType.NOT_FOUND_IN_MEMPOOL.toRosettaError(false));
        }
        log.info("Tx data for txHash {} is {}",txHash, txData);
        Array array = cardanoService.decodeExtraData(txData);
        TransactionExtraData extraData = cardanoService.changeFromMaptoObject(
                (Map) array.getDataItems().get(1));
        log.info(array + "[constructionParse] Decoded");
        TransactionParsed result;
        NetworkIdentifierType networkIdentifier = cardanoService.getNetworkIdentifierByRequestParameters(
                mempoolTransactionRequest.getNetworkIdentifier());
        result = cardanoService.parseSignedTransaction(networkIdentifier,
                ((UnicodeString) array.getDataItems().get(0)).getString(), extraData);
        return MempoolTransactionResponse.builder().
                transaction(
                        new org.cardanofoundation.rosetta.api.model.Transaction(
                                new TransactionIdentifier(txHash),
                                result.getOperations())
                )
                .build();
=======
    Set<String> txHashes = getAllTransactionsInMempool();
    log.info("[allTransaction] Looking for all transaction in mempool" + txHashes);
    List<TransactionIdentifier> transactionIdentifierList = txHashes.stream().map(
        txHash -> new TransactionIdentifier(
            txHash.substring(Constants.REDIS_PREFIX_MEMPOOL.length()))).toList();
    MempoolResponse mempoolResponse = MempoolResponse.builder()
        .transactionIdentifierList(transactionIdentifierList).build();
    return mempoolResponse;
  }

  @Override
  public MempoolTransactionResponse getDetailTransaction(
      MempoolTransactionRequest mempoolTransactionRequest) {
    String txHash = mempoolTransactionRequest.getTransactionIdentifier().getHash();
    String txData = redisTemplate.opsForValue().get(Constants.REDIS_PREFIX_MEMPOOL + txHash);
    if (Objects.isNull(txData)) {
      return null;
>>>>>>> e17ef2b6
    }
    log.info("Tx data for txHash {} is {}", txHash, txData);
    Array array = cardanoService.decodeExtraData(txData);
    TransactionExtraData extraData = DataItemDecodeUtil.changeFromMaptoObject(
        (Map) array.getDataItems().get(1));
    log.info(array + "[constructionParse] Decoded");
    TransactionParsed result;
    NetworkIdentifierType networkIdentifier = cardanoService.getNetworkIdentifierByRequestParameters(
        mempoolTransactionRequest.getNetworkIdentifier());
    result = ParseConstructionUtils.parseSignedTransaction(networkIdentifier,
        ((UnicodeString) array.getDataItems().get(0)).getString(), extraData);
    MempoolTransactionResponse mempoolTransactionResponse = MempoolTransactionResponse.builder()
        .transaction(new org.cardanofoundation.rosetta.api.model.Transaction(
            new TransactionIdentifier(txHash), result.getOperations())).build();
    return mempoolTransactionResponse;
  }

  @Override
  public Set<String> getAllTransactionsInMempool() {
    return redisTemplate.keys(Constants.REDIS_PREFIX_MEMPOOL + "*");
  }
}<|MERGE_RESOLUTION|>--- conflicted
+++ resolved
@@ -9,10 +9,7 @@
 import lombok.extern.slf4j.Slf4j;
 import org.cardanofoundation.rosetta.api.common.constants.Constants;
 import org.cardanofoundation.rosetta.api.common.enumeration.NetworkIdentifierType;
-<<<<<<< HEAD
-import org.cardanofoundation.rosetta.api.exception.ApiException;
-=======
->>>>>>> e17ef2b6
+import org.cardanofoundation.rosetta.api.exception.ExceptionFactory;
 import org.cardanofoundation.rosetta.api.model.TransactionExtraData;
 import org.cardanofoundation.rosetta.api.model.TransactionIdentifier;
 import org.cardanofoundation.rosetta.api.model.TransactionParsed;
@@ -22,13 +19,8 @@
 import org.cardanofoundation.rosetta.api.model.rest.NetworkRequest;
 import org.cardanofoundation.rosetta.api.service.CardanoService;
 import org.cardanofoundation.rosetta.api.service.MempoolMonitoringService;
-<<<<<<< HEAD
-import org.cardanofoundation.rosetta.api.util.RosettaConstants.RosettaErrorType;
-import org.springframework.beans.factory.annotation.Autowired;
-=======
 import org.cardanofoundation.rosetta.api.util.DataItemDecodeUtil;
 import org.cardanofoundation.rosetta.api.util.ParseConstructionUtils;
->>>>>>> e17ef2b6
 import org.springframework.beans.factory.annotation.Qualifier;
 import org.springframework.data.redis.core.RedisTemplate;
 import org.springframework.stereotype.Service;
@@ -37,18 +29,6 @@
 @Service
 public class MempoolMonitoringServiceImpl implements MempoolMonitoringService {
 
-<<<<<<< HEAD
-    private final CardanoService cardanoService;
-    @Autowired
-    @Qualifier("redisTemplateString")
-    private final RedisTemplate<String, String> redisTemplate;
-
-    public MempoolMonitoringServiceImpl(CardanoService cardanoService,
-                                        @Qualifier("redisTemplateString") RedisTemplate<String, String> redisTemplate) {
-        this.cardanoService = cardanoService;
-        this.redisTemplate = redisTemplate;
-    }
-=======
   private final CardanoService cardanoService;
   private final RedisTemplate<String, String> redisTemplate;
 
@@ -57,58 +37,17 @@
     this.cardanoService = cardanoService;
     this.redisTemplate = redisTemplate;
   }
->>>>>>> e17ef2b6
 
   @Override
   public MempoolResponse getAllTransaction(NetworkRequest networkRequest) {
 
-<<<<<<< HEAD
-        Set<String> txHashes = getAllTransactionsInMempool();
-        log.info("[allTransaction] Looking for all transaction in mempool" + txHashes);
-        List<TransactionIdentifier> transactionIdentifierList =
-                txHashes.stream()
-                        .map(txHash ->
-                                new TransactionIdentifier(txHash.substring(Constants.REDIS_PREFIX_MEMPOOL.length()))
-                        ).toList();
-        return MempoolResponse.builder()
-                .transactionIdentifierList(transactionIdentifierList)
-                .build();
-    }
-
-    @Override
-    public MempoolTransactionResponse getDetailTransaction(
-            MempoolTransactionRequest mempoolTransactionRequest) {
-        String txHash = mempoolTransactionRequest.getTransactionIdentifier().getHash();
-        String txData = redisTemplate.opsForValue().get(Constants.REDIS_PREFIX_MEMPOOL + txHash);
-        if (Objects.isNull(txData)) {
-            throw new ApiException(RosettaErrorType.NOT_FOUND_IN_MEMPOOL.toRosettaError(false));
-        }
-        log.info("Tx data for txHash {} is {}",txHash, txData);
-        Array array = cardanoService.decodeExtraData(txData);
-        TransactionExtraData extraData = cardanoService.changeFromMaptoObject(
-                (Map) array.getDataItems().get(1));
-        log.info(array + "[constructionParse] Decoded");
-        TransactionParsed result;
-        NetworkIdentifierType networkIdentifier = cardanoService.getNetworkIdentifierByRequestParameters(
-                mempoolTransactionRequest.getNetworkIdentifier());
-        result = cardanoService.parseSignedTransaction(networkIdentifier,
-                ((UnicodeString) array.getDataItems().get(0)).getString(), extraData);
-        return MempoolTransactionResponse.builder().
-                transaction(
-                        new org.cardanofoundation.rosetta.api.model.Transaction(
-                                new TransactionIdentifier(txHash),
-                                result.getOperations())
-                )
-                .build();
-=======
     Set<String> txHashes = getAllTransactionsInMempool();
     log.info("[allTransaction] Looking for all transaction in mempool" + txHashes);
     List<TransactionIdentifier> transactionIdentifierList = txHashes.stream().map(
         txHash -> new TransactionIdentifier(
             txHash.substring(Constants.REDIS_PREFIX_MEMPOOL.length()))).toList();
-    MempoolResponse mempoolResponse = MempoolResponse.builder()
+    return MempoolResponse.builder()
         .transactionIdentifierList(transactionIdentifierList).build();
-    return mempoolResponse;
   }
 
   @Override
@@ -117,8 +56,7 @@
     String txHash = mempoolTransactionRequest.getTransactionIdentifier().getHash();
     String txData = redisTemplate.opsForValue().get(Constants.REDIS_PREFIX_MEMPOOL + txHash);
     if (Objects.isNull(txData)) {
-      return null;
->>>>>>> e17ef2b6
+      throw ExceptionFactory.unspecifiedError("Transaction hash not found in mempool : " + txHash);
     }
     log.info("Tx data for txHash {} is {}", txHash, txData);
     Array array = cardanoService.decodeExtraData(txData);
@@ -130,12 +68,10 @@
         mempoolTransactionRequest.getNetworkIdentifier());
     result = ParseConstructionUtils.parseSignedTransaction(networkIdentifier,
         ((UnicodeString) array.getDataItems().get(0)).getString(), extraData);
-    MempoolTransactionResponse mempoolTransactionResponse = MempoolTransactionResponse.builder()
+    return MempoolTransactionResponse.builder()
         .transaction(new org.cardanofoundation.rosetta.api.model.Transaction(
             new TransactionIdentifier(txHash), result.getOperations())).build();
-    return mempoolTransactionResponse;
   }
-
   @Override
   public Set<String> getAllTransactionsInMempool() {
     return redisTemplate.keys(Constants.REDIS_PREFIX_MEMPOOL + "*");
