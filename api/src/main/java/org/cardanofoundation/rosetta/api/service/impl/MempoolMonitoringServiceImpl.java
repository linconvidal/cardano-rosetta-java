package org.cardanofoundation.rosetta.api.service.impl;

import co.nstant.in.cbor.CborDecoder;
import co.nstant.in.cbor.CborException;
import co.nstant.in.cbor.model.Array;
import co.nstant.in.cbor.model.DataItem;
import co.nstant.in.cbor.model.Map;
import co.nstant.in.cbor.model.UnicodeString;
import com.bloxbean.cardano.client.exception.AddressExcepion;
import com.bloxbean.cardano.client.exception.CborDeserializationException;
import com.bloxbean.cardano.client.exception.CborSerializationException;
import com.bloxbean.cardano.client.transaction.spec.Transaction;
import com.bloxbean.cardano.client.transaction.util.TransactionUtil;
import com.bloxbean.cardano.yaci.core.util.CborSerializationUtil;
import com.bloxbean.cardano.yaci.core.util.HexUtil;
import com.bloxbean.cardano.yaci.helper.LocalTxMonitorClient;
import com.fasterxml.jackson.core.JsonProcessingException;

import java.net.UnknownHostException;
import java.util.*;

import lombok.extern.slf4j.Slf4j;
import org.cardanofoundation.rosetta.api.common.constants.Constants;
import org.cardanofoundation.rosetta.api.common.enumeration.NetworkIdentifierType;
import org.cardanofoundation.rosetta.api.model.Operation;
import org.cardanofoundation.rosetta.api.model.TransactionExtraData;
import org.cardanofoundation.rosetta.api.model.TransactionIdentifier;
import org.cardanofoundation.rosetta.api.model.TransactionParsed;
import org.cardanofoundation.rosetta.api.model.rest.*;
import org.cardanofoundation.rosetta.api.service.CardanoService;
import org.cardanofoundation.rosetta.api.service.MempoolMonitoringService;
<<<<<<< HEAD
import org.cardanofoundation.rosetta.api.util.ConVertConstructionUtil;
=======
import org.springframework.beans.factory.annotation.Autowired;
import org.springframework.beans.factory.annotation.Qualifier;
import org.springframework.data.redis.core.RedisTemplate;
>>>>>>> 1685248a
import org.springframework.stereotype.Service;

import static java.util.stream.Collectors.toList;

@Slf4j
@Service
public class MempoolMonitoringServiceImpl implements MempoolMonitoringService {

    private final CardanoService cardanoService;
    private final LocalTxMonitorClient localTxMonitorClient;
    @Autowired
    @Qualifier("redisTemplateString")
    private final RedisTemplate<String, String> redisTemplate;

    public MempoolMonitoringServiceImpl(CardanoService cardanoService,
                                        LocalTxMonitorClient localTxMonitorClient,
                                        @Qualifier("redisTemplateString") RedisTemplate<String, String> redisTemplate) {
        this.cardanoService = cardanoService;
        this.localTxMonitorClient = localTxMonitorClient;
        this.redisTemplate = redisTemplate;
    }

    @Override
    public MempoolResponse getAllTransaction(NetworkRequest networkRequest) {

        Set<String> txHashes = getAllTransactionsInMempool();
        log.info("[allTransaction] Looking for all transaction in mempool" + txHashes);
        List<TransactionIdentifier> transactionIdentifierList =
                txHashes.stream()
                        .map(txHash ->
                                new TransactionIdentifier(txHash.substring(Constants.REDIS_PREFIX_MEMPOOL.length()))
                        ).toList();
        MempoolResponse mempoolResponse = MempoolResponse.builder()
                .transactionIdentifierList(transactionIdentifierList)
                .build();
        return mempoolResponse;
    }

    @Override
    public MempoolTransactionResponse getDetailTransaction(
            MempoolTransactionRequest mempoolTransactionRequest)
            throws CborException, CborDeserializationException, UnknownHostException, AddressExcepion, CborSerializationException, JsonProcessingException {
        String txHash = mempoolTransactionRequest.getTransactionIdentifier().getHash();
        String txData = redisTemplate.opsForValue().get(Constants.REDIS_PREFIX_MEMPOOL + txHash);
        if (Objects.isNull(txData)) {
            return null;
        }
<<<<<<< HEAD
        Transaction parsed = Transaction.deserialize(CborSerializationUtil.serialize(array));
        List<Operation> operations = ConVertConstructionUtil.convert(parsed.getBody(),
            new TransactionExtraData(new ArrayList<>(), null),
            networkIdentifier.getValue());
        mempoolTransactionResponse = MempoolTransactionResponse.builder().
            transaction(
                new org.cardanofoundation.rosetta.api.model.Transaction(
                    new TransactionIdentifier(txHash),
                    operations)
            )
            .build();
      }
=======
        log.info("Tx data for txHash {} is {}",txHash, txData);
        Array array = cardanoService.decodeExtraData(txData);
        TransactionExtraData extraData = cardanoService.changeFromMaptoObject(
                (Map) array.getDataItems().get(1));
        log.info(array + "[constructionParse] Decoded");
        TransactionParsed result;
        NetworkIdentifierType networkIdentifier = cardanoService.getNetworkIdentifierByRequestParameters(
                mempoolTransactionRequest.getNetworkIdentifier());
        result = cardanoService.parseSignedTransaction(networkIdentifier,
                ((UnicodeString) array.getDataItems().get(0)).getString(), extraData);
        MempoolTransactionResponse mempoolTransactionResponse = MempoolTransactionResponse.builder().
                transaction(
                        new org.cardanofoundation.rosetta.api.model.Transaction(
                                new TransactionIdentifier(txHash),
                                result.getOperations())
                )
                .build();
        return mempoolTransactionResponse;
>>>>>>> 1685248a
    }

    @Override
    public Set<String> getAllTransactionsInMempool() {
        return redisTemplate.keys(Constants.REDIS_PREFIX_MEMPOOL + "*");
    }
}<|MERGE_RESOLUTION|>--- conflicted
+++ resolved
@@ -1,125 +1,87 @@
 package org.cardanofoundation.rosetta.api.service.impl;
-
-import co.nstant.in.cbor.CborDecoder;
-import co.nstant.in.cbor.CborException;
 import co.nstant.in.cbor.model.Array;
-import co.nstant.in.cbor.model.DataItem;
 import co.nstant.in.cbor.model.Map;
 import co.nstant.in.cbor.model.UnicodeString;
-import com.bloxbean.cardano.client.exception.AddressExcepion;
-import com.bloxbean.cardano.client.exception.CborDeserializationException;
-import com.bloxbean.cardano.client.exception.CborSerializationException;
-import com.bloxbean.cardano.client.transaction.spec.Transaction;
-import com.bloxbean.cardano.client.transaction.util.TransactionUtil;
-import com.bloxbean.cardano.yaci.core.util.CborSerializationUtil;
-import com.bloxbean.cardano.yaci.core.util.HexUtil;
 import com.bloxbean.cardano.yaci.helper.LocalTxMonitorClient;
-import com.fasterxml.jackson.core.JsonProcessingException;
-
-import java.net.UnknownHostException;
-import java.util.*;
-
+import java.util.List;
+import java.util.Objects;
+import java.util.Set;
 import lombok.extern.slf4j.Slf4j;
 import org.cardanofoundation.rosetta.api.common.constants.Constants;
 import org.cardanofoundation.rosetta.api.common.enumeration.NetworkIdentifierType;
-import org.cardanofoundation.rosetta.api.model.Operation;
 import org.cardanofoundation.rosetta.api.model.TransactionExtraData;
 import org.cardanofoundation.rosetta.api.model.TransactionIdentifier;
 import org.cardanofoundation.rosetta.api.model.TransactionParsed;
-import org.cardanofoundation.rosetta.api.model.rest.*;
+import org.cardanofoundation.rosetta.api.model.rest.MempoolResponse;
+import org.cardanofoundation.rosetta.api.model.rest.MempoolTransactionRequest;
+import org.cardanofoundation.rosetta.api.model.rest.MempoolTransactionResponse;
+import org.cardanofoundation.rosetta.api.model.rest.NetworkRequest;
 import org.cardanofoundation.rosetta.api.service.CardanoService;
 import org.cardanofoundation.rosetta.api.service.MempoolMonitoringService;
-<<<<<<< HEAD
-import org.cardanofoundation.rosetta.api.util.ConVertConstructionUtil;
-=======
+import org.cardanofoundation.rosetta.api.util.DataItemDecodeUtil;
+import org.cardanofoundation.rosetta.api.util.ParseConstructionUtils;
 import org.springframework.beans.factory.annotation.Autowired;
 import org.springframework.beans.factory.annotation.Qualifier;
 import org.springframework.data.redis.core.RedisTemplate;
->>>>>>> 1685248a
 import org.springframework.stereotype.Service;
-
-import static java.util.stream.Collectors.toList;
 
 @Slf4j
 @Service
 public class MempoolMonitoringServiceImpl implements MempoolMonitoringService {
 
-    private final CardanoService cardanoService;
-    private final LocalTxMonitorClient localTxMonitorClient;
-    @Autowired
-    @Qualifier("redisTemplateString")
-    private final RedisTemplate<String, String> redisTemplate;
+  private final CardanoService cardanoService;
+  private final LocalTxMonitorClient localTxMonitorClient;
+  @Autowired
+  @Qualifier("redisTemplateString")
+  private final RedisTemplate<String, String> redisTemplate;
 
-    public MempoolMonitoringServiceImpl(CardanoService cardanoService,
-                                        LocalTxMonitorClient localTxMonitorClient,
-                                        @Qualifier("redisTemplateString") RedisTemplate<String, String> redisTemplate) {
-        this.cardanoService = cardanoService;
-        this.localTxMonitorClient = localTxMonitorClient;
-        this.redisTemplate = redisTemplate;
+  public MempoolMonitoringServiceImpl(CardanoService cardanoService,
+      LocalTxMonitorClient localTxMonitorClient,
+      @Qualifier("redisTemplateString") RedisTemplate<String, String> redisTemplate) {
+    this.cardanoService = cardanoService;
+    this.localTxMonitorClient = localTxMonitorClient;
+    this.redisTemplate = redisTemplate;
+  }
+
+  @Override
+  public MempoolResponse getAllTransaction(NetworkRequest networkRequest) {
+
+    Set<String> txHashes = getAllTransactionsInMempool();
+    log.info("[allTransaction] Looking for all transaction in mempool" + txHashes);
+    List<TransactionIdentifier> transactionIdentifierList = txHashes.stream().map(
+        txHash -> new TransactionIdentifier(
+            txHash.substring(Constants.REDIS_PREFIX_MEMPOOL.length()))).toList();
+    MempoolResponse mempoolResponse = MempoolResponse.builder()
+        .transactionIdentifierList(transactionIdentifierList).build();
+    return mempoolResponse;
+  }
+
+  @Override
+  public MempoolTransactionResponse getDetailTransaction(
+      MempoolTransactionRequest mempoolTransactionRequest) {
+    String txHash = mempoolTransactionRequest.getTransactionIdentifier().getHash();
+    String txData = redisTemplate.opsForValue().get(Constants.REDIS_PREFIX_MEMPOOL + txHash);
+    if (Objects.isNull(txData)) {
+      return null;
     }
+    log.info("Tx data for txHash {} is {}", txHash, txData);
+    Array array = cardanoService.decodeExtraData(txData);
+    TransactionExtraData extraData = DataItemDecodeUtil.changeFromMaptoObject(
+        (Map) array.getDataItems().get(1));
+    log.info(array + "[constructionParse] Decoded");
+    TransactionParsed result;
+    NetworkIdentifierType networkIdentifier = cardanoService.getNetworkIdentifierByRequestParameters(
+        mempoolTransactionRequest.getNetworkIdentifier());
+    result = ParseConstructionUtils.parseSignedTransaction(networkIdentifier,
+        ((UnicodeString) array.getDataItems().get(0)).getString(), extraData);
+    MempoolTransactionResponse mempoolTransactionResponse = MempoolTransactionResponse.builder()
+        .transaction(new org.cardanofoundation.rosetta.api.model.Transaction(
+            new TransactionIdentifier(txHash), result.getOperations())).build();
+    return mempoolTransactionResponse;
+  }
 
-    @Override
-    public MempoolResponse getAllTransaction(NetworkRequest networkRequest) {
-
-        Set<String> txHashes = getAllTransactionsInMempool();
-        log.info("[allTransaction] Looking for all transaction in mempool" + txHashes);
-        List<TransactionIdentifier> transactionIdentifierList =
-                txHashes.stream()
-                        .map(txHash ->
-                                new TransactionIdentifier(txHash.substring(Constants.REDIS_PREFIX_MEMPOOL.length()))
-                        ).toList();
-        MempoolResponse mempoolResponse = MempoolResponse.builder()
-                .transactionIdentifierList(transactionIdentifierList)
-                .build();
-        return mempoolResponse;
-    }
-
-    @Override
-    public MempoolTransactionResponse getDetailTransaction(
-            MempoolTransactionRequest mempoolTransactionRequest)
-            throws CborException, CborDeserializationException, UnknownHostException, AddressExcepion, CborSerializationException, JsonProcessingException {
-        String txHash = mempoolTransactionRequest.getTransactionIdentifier().getHash();
-        String txData = redisTemplate.opsForValue().get(Constants.REDIS_PREFIX_MEMPOOL + txHash);
-        if (Objects.isNull(txData)) {
-            return null;
-        }
-<<<<<<< HEAD
-        Transaction parsed = Transaction.deserialize(CborSerializationUtil.serialize(array));
-        List<Operation> operations = ConVertConstructionUtil.convert(parsed.getBody(),
-            new TransactionExtraData(new ArrayList<>(), null),
-            networkIdentifier.getValue());
-        mempoolTransactionResponse = MempoolTransactionResponse.builder().
-            transaction(
-                new org.cardanofoundation.rosetta.api.model.Transaction(
-                    new TransactionIdentifier(txHash),
-                    operations)
-            )
-            .build();
-      }
-=======
-        log.info("Tx data for txHash {} is {}",txHash, txData);
-        Array array = cardanoService.decodeExtraData(txData);
-        TransactionExtraData extraData = cardanoService.changeFromMaptoObject(
-                (Map) array.getDataItems().get(1));
-        log.info(array + "[constructionParse] Decoded");
-        TransactionParsed result;
-        NetworkIdentifierType networkIdentifier = cardanoService.getNetworkIdentifierByRequestParameters(
-                mempoolTransactionRequest.getNetworkIdentifier());
-        result = cardanoService.parseSignedTransaction(networkIdentifier,
-                ((UnicodeString) array.getDataItems().get(0)).getString(), extraData);
-        MempoolTransactionResponse mempoolTransactionResponse = MempoolTransactionResponse.builder().
-                transaction(
-                        new org.cardanofoundation.rosetta.api.model.Transaction(
-                                new TransactionIdentifier(txHash),
-                                result.getOperations())
-                )
-                .build();
-        return mempoolTransactionResponse;
->>>>>>> 1685248a
-    }
-
-    @Override
-    public Set<String> getAllTransactionsInMempool() {
-        return redisTemplate.keys(Constants.REDIS_PREFIX_MEMPOOL + "*");
-    }
+  @Override
+  public Set<String> getAllTransactionsInMempool() {
+    return redisTemplate.keys(Constants.REDIS_PREFIX_MEMPOOL + "*");
+  }
 }