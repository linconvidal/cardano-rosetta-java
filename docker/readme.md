## Introduction

Dockerfile contains cardano-node, Postgres, Cardano Rosetta API Java implementation

Cardano-node is compiled inside the image from source.
The api and yaci-indexer modules are compiled inside the image from source.  
Postgres is installed from the repository.

Entrypoint file ``entrypoint.sh`` run all and creates the database and the postgres user.

### 1. Build
```
docker build -t {image_name} -f ./docker/Dockerfile .
```
The build can take up to 1.5 hours.

### 2. Run
````
docker run --env-file .\docker\.env.dockerfile -p 8082:8082 -it {image_name}:latest
````
We need to specify the path to the environment variables file and open the port.

### 3. Changing project settings

All application settings are located in the ``.\docker\.env.dockerfile`` file.  
We can specify network, ports, postgres user, etc.

### 4. Changing build parameters
```
docker build -t {image_name} --build-arg PG_VERSION=14 -f ./docker/Dockerfile .
```
We can specify Cabal, GHC, Cardano node, and Postgres versions when building an image.

The default values:  
``
CABAL_VERSION=3.8.1.0
``  
``
GHC_VERSION=8.10.7  
``  
``
CARDANO_NODE_VERSION=8.9.2  
``  
``
PG_VERSION=14  
``

### 5. Volume with Cardano node data
````
docker run --env-file .\docker\.env.dockerfile -p 8082:8082 -v {custom_folder}:/data/db -it {image_name}:latest
````
It is possible to root the cardano node data volumetrically to the /data/db point.

We can mount a volume with Cardano node data to ``/data/db`` to prevent loading during initialization.

### 6. Volume with custom network configurations
````
<<<<<<< HEAD
docker run --env-file .\docker\.env.dockerfile -p 8082:8082 -v {custom_folder}:/config -it {image_name}:latest
=======
docker run --env-file .\docker\.env.dockerfile -p 8080:8080 -v {custom_folder}:/networks -it {image_name}:latest
>>>>>>> 8a8fc04e
````
The cardano node configuration json's are stored in the ``config`` folder and copied into the image on build.
If we want to use a custom configuration without rebuilding the image, we can mount a volume with configs to ``/config``

### 7. Logs location

The logs can be viewed inside the container.  
``
Caradano node - /logs/node.log
``  
``
Yaci indexer - /logs/indexer.log
``  
``
Api - /logs/api.log
``  <|MERGE_RESOLUTION|>--- conflicted
+++ resolved
@@ -55,11 +55,7 @@
 
 ### 6. Volume with custom network configurations
 ````
-<<<<<<< HEAD
-docker run --env-file .\docker\.env.dockerfile -p 8082:8082 -v {custom_folder}:/config -it {image_name}:latest
-=======
-docker run --env-file .\docker\.env.dockerfile -p 8080:8080 -v {custom_folder}:/networks -it {image_name}:latest
->>>>>>> 8a8fc04e
+docker run --env-file .\docker\.env.dockerfile -p 8082:8082 -v {custom_folder}:/networks -it {image_name}:latest
 ````
 The cardano node configuration json's are stored in the ``config`` folder and copied into the image on build.
 If we want to use a custom configuration without rebuilding the image, we can mount a volume with configs to ``/config``
