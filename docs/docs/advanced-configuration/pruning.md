---
sidebar_position: 1
<<<<<<< HEAD
title: Spent UTXO Pruning
description: Optimizing disk usage with spent UTXO pruning
---

# Spent UTXO Pruning

This guide explains how to optimize disk usage in **cardano-rosetta-java** through spent UTXO pruning, including its impact on Rosetta API endpoints and configuration options.

## Understanding Spent UTXO Pruning

Spent UTXO pruning is a disk optimization mechanism in `cardano-rosetta-java`, powered by its underlying indexer, Yaci-Store. This feature selectively removes data related to spent UTXOs from the local database.

**Core Principles:**

- **Targeted Deletion**: Only _spent_ UTXOs are removed. All _current, unspent_ UTXOs are preserved, ensuring the accuracy of the present blockchain state and balances.
- **Distinction from Other Pruning**: This mechanism differs from what is commonly understood as 'pruning' in some other blockchain contexts, including certain descriptions in the Coinbase Mesh API (formerly Rosetta). Unlike methods such as Bitcoin's pruning (which removes entire historical blocks), our approach retains full block history but selectively trims the UTXO set by removing only spent outputs.

**How it Works:**
When enabled, the pruning process operates as follows:

1.  New UTXOs are indexed as transactions occur.
2.  UTXOs are marked as spent when consumed in subsequent transactions.
3.  A background job periodically permanently deletes spent UTXOs that are older than a configurable safety margin (default: 2,160 blocks, ~12 hours on mainnet). This buffer safeguards data integrity against chain rollbacks within Cardano's finality window.

**Impact Summary:**
| Aspect | Effect |
| :------------------------- | :----------------------------------------------------------- |
| **Disk Storage** | ✅ Significantly reduced (e.g., mainnet from ~1TB to ~500GB) |
| **Current UTXO Set** | ✅ Fully preserved; current balances remain accurate |
| **Historical Spent UTXOs** | ⚠️ Permanently deleted beyond the safety margin |
| **Query Performance** | ✅ Improved for queries against the current UTXO set |

## Impact on Rosetta API Endpoints

Spent UTXO pruning affects Rosetta API endpoints differently based on their reliance on historical transaction data. The table below summarizes the impact. Note that "Recent" refers to data within the safety margin (default ~12 hours).

:::info Oldest Block Identifier
When pruning is enabled, the `/network/status` endpoint includes an additional `oldest_block_identifier` object in its response. This identifier corresponds to the latest fully queryable block with complete data. Below this block index, blocks might have missing data due to pruning, making historical queries unreliable.
:::

| **Endpoint**           | **Current State** | **Historical Queries** | **Impact & Notes**                                                           |
| ---------------------- | ----------------- | ---------------------- | ---------------------------------------------------------------------------- |
| `/account/balance`     | ✅ Works          | ⚠️ Limited             | **Low** - Current balances unaffected                                        |
| `/account/coins`       | ✅ Works          | ⚠️ Limited             | **Low** - Current UTXO lists complete                                        |
| `/block`               | ✅ Recent only    | ❌ Incomplete          | **High** - Missing old transaction inputs                                    |
| `/block/transaction`   | ✅ Recent only    | ❌ Incomplete          | **High** - Missing spent UTXOs operation details                             |
| `/search/transactions` | ⚠️ Recent only    | ❌ Limited             | **Medium** - Hash search works, address limited                              |
| `/network/status`      | ✅ Works          | ✅ Works               | **None** - Returns additional `oldest_block_identifier` when pruning enabled |
| `/network/*`           | ✅ Works          | ✅ Works               | **None** - Independent of UTXO data                                          |
| `/construction/*`      | ✅ Works          | ✅ Works               | **None** - Uses current UTXOs only                                           |

After enabling pruning, searching for transactions by their hash will always work, because transaction records themselves are never pruned. However, searching by address is limited: address-based searches rely on the UTXO set, and once spent UTXOs older than the pruning window are deleted, only transactions involving current or recently spent UTXOs can be found by address. Older history is not returned once pruned.
=======
title: Remove Spent UTXOs
description: Optimizing disk usage with removal of spent UTxOs
---

# Remove Spent UTXOs

This guide explains how to optimize disk usage in **cardano-rosetta-java** through removal of spent utxo (a special rosetta-java specific form of pruning).

## What is UTxO Spent Pruning (removal of spent UTxOs)?

UTxO Spent Pruning removes spent (consumed) UTXOs from local storage, keeping only unspent UTXOs. This can reduce on-disk storage from ~1TB down to ~400GB, but discards historical transaction data.

- Only unspent outputs are preserved.
- You can still validate the chain's current state (and spend tokens), since active UTXOs remain.
- You should be able to build transaction because only spent UTxOs are removed (unspent stay)
>>>>>>> 90dbc3f6

**Enable Spent UTxO removal **: Set `REMOVE_SPENT_UTXOS=true` in your environment (e.g., in `.env.dockerfile` or `.env.docker-compose`).
**Disable Spent UTxO removal ** (default): Set `REMOVE_SPENT_UTXOS=false`.

## When Spent UTxO Removal should be enabled?   

<<<<<<< HEAD
:::tip Recommended Use Cases
Pruning is beneficial in scenarios where optimizing disk space and focusing on current data is prioritized over maintaining a complete historical record. Consider enabling pruning if your use case aligns with the following:

- **Exchange Integrations & Wallet Services**: Primarily for tracking current balances, processing recent deposits/withdrawals, and validating recent transactions.
- **Resource-Constrained Environments**: Ideal when disk space is a significant limitation (e.g., under 1TB available for mainnet data).
- **Tip-of-Chain Operations**: For applications focused on the latest blockchain state rather than deep historical analysis.
- **Development and Testing**: Useful when a full historical dataset is not essential for development or testing purposes.
  :::
=======
- **Low Disk Environments**: If you need to minimize disk usage and only require UTXO data for current balances.
- **Exploratory / Dev Environments**: If historical queries are not critical.
- **Performance**: if you are running into performance / scalability issues, i.e. especially on /account/balance when working with large addresses
>>>>>>> 90dbc3f6

## When to avoid setting UtxO Removal feature?

:::warning Not Suitable For
Avoid pruning if your operational or regulatory requirements necessitate access to complete and auditable historical blockchain data. Pruning is generally not suitable if you need:

- **Complete Historical Data & Deep Queries**: For comprehensive auditing, compliance, data analytics, or block explorer-like functionality that requires querying full transaction history from any point in time.
- **Strict Compliance and Audit Trails**: If regulatory mandates demand immutable, complete historical records. Pruned data cannot be recovered without a full resync, and historical queries for `/block` and `/block/transaction` become unreliable beyond the safety window.
  :::

:::danger Data Loss Warning
Once data is pruned, it cannot be recovered without a full blockchain resynchronization. Assess your historical data needs carefully before enabling pruning.
:::

## Configuration

Spent UTXO pruning is configured via environment variables, typically set in your `.env.dockerfile` or `.env.docker-compose` file. Below is an example demonstrating the available settings and their default values:

```bash
<<<<<<< HEAD
# --- Spent UTXO Pruning Configuration ---

# Enable or disable spent UTXO pruning.
# Default: false (Pruning is disabled by default)
# To enable, set to: true
REMOVE_SPENT_UTXOS=true

# Safety margin: Number of recent blocks for which spent UTXOs are retained.
# Default: 2160 (approximately 12 hours of blocks on mainnet)
# This value balances safety for rollbacks against storage savings.
# Example: To keep ~24 hours of spent UTXOs, set to 4320.
# Note: Larger REMOVE_SPENT_UTXOS_LAST_BLOCKS_GRACE_COUNT values provide longer historical query support
# but use more disk space and delay the realization of storage benefits.
REMOVE_SPENT_UTXOS_LAST_BLOCKS_GRACE_COUNT=2160
=======
# --- Remove Spent UTxOs Toggle ---
REMOVE_SPENT_UTXOS=true
>>>>>>> 90dbc3f6
```

:::note Configuration Guidelines

- Start with the default settings (`REMOVE_SPENT_UTXOS=false` means pruning is initially off).
- If enabling, the provided defaults (`REMOVE_SPENT_UTXOS_LAST_BLOCKS_GRACE_COUNT=2160`) are sensible starting points.
- Adjust `REMOVE_SPENT_UTXOS_LAST_BLOCKS_GRACE_COUNT` based on your specific needs for recent historical data access. A larger value offers a longer window for historical queries but increases storage.
  :::

## Migration and Operational Notes

This section outlines key considerations when changing pruning settings or managing a system with pruning enabled.

### Enabling Pruning on an Existing Deployment

1.  **Configuration**: Update the necessary environment variables (e.g., `REMOVE_SPENT_UTXOS=true`) and restart your cardano-rosetta-java services.
2.  **Initial Monitoring**: After enabling, closely monitor your application for any errors. Disk usage benefits will typically appear after the first pruning cycle completes.

### Disabling Pruning

:::caution Important Considerations

- **Halts Deletion, No Restoration**: Setting `REMOVE_SPENT_UTXOS=false` and restarting services will stop further deletion of spent UTXOs. However, this action **does not restore** any data already pruned.
- **Full Resync for Complete History**: To regain a complete historical dataset after pruning has been active, a full resynchronization of the blockchain data is required.
- **Storage Growth Resumes**: Once pruning is disabled, expect storage usage to gradually increase again as new UTXOs (both spent and unspent) accumulate.
  :::

## Further Reading

- [Environment Variables Reference](../install-and-deploy/env-vars.md)
- [Yaci-Store Repository](https://github.com/bloxbean/yaci-store)
- [Coinbase Mesh (formerly Rosetta) API Specification](https://docs.cdp.coinbase.com/mesh/docs/api-reference/)
- [Cardano UTXO Model Documentation](https://docs.cardano.org/learn/eutxo-explainer/)<|MERGE_RESOLUTION|>--- conflicted
+++ resolved
@@ -1,6 +1,5 @@
 ---
 sidebar_position: 1
-<<<<<<< HEAD
 title: Spent UTXO Pruning
 description: Optimizing disk usage with spent UTXO pruning
 ---
@@ -53,30 +52,12 @@
 | `/construction/*`      | ✅ Works          | ✅ Works               | **None** - Uses current UTXOs only                                           |
 
 After enabling pruning, searching for transactions by their hash will always work, because transaction records themselves are never pruned. However, searching by address is limited: address-based searches rely on the UTXO set, and once spent UTXOs older than the pruning window are deleted, only transactions involving current or recently spent UTXOs can be found by address. Older history is not returned once pruned.
-=======
-title: Remove Spent UTXOs
-description: Optimizing disk usage with removal of spent UTxOs
----
-
-# Remove Spent UTXOs
-
-This guide explains how to optimize disk usage in **cardano-rosetta-java** through removal of spent utxo (a special rosetta-java specific form of pruning).
-
-## What is UTxO Spent Pruning (removal of spent UTxOs)?
-
-UTxO Spent Pruning removes spent (consumed) UTXOs from local storage, keeping only unspent UTXOs. This can reduce on-disk storage from ~1TB down to ~400GB, but discards historical transaction data.
-
-- Only unspent outputs are preserved.
-- You can still validate the chain's current state (and spend tokens), since active UTXOs remain.
-- You should be able to build transaction because only spent UTxOs are removed (unspent stay)
->>>>>>> 90dbc3f6
 
 **Enable Spent UTxO removal **: Set `REMOVE_SPENT_UTXOS=true` in your environment (e.g., in `.env.dockerfile` or `.env.docker-compose`).
 **Disable Spent UTxO removal ** (default): Set `REMOVE_SPENT_UTXOS=false`.
 
 ## When Spent UTxO Removal should be enabled?   
 
-<<<<<<< HEAD
 :::tip Recommended Use Cases
 Pruning is beneficial in scenarios where optimizing disk space and focusing on current data is prioritized over maintaining a complete historical record. Consider enabling pruning if your use case aligns with the following:
 
@@ -85,11 +66,6 @@
 - **Tip-of-Chain Operations**: For applications focused on the latest blockchain state rather than deep historical analysis.
 - **Development and Testing**: Useful when a full historical dataset is not essential for development or testing purposes.
   :::
-=======
-- **Low Disk Environments**: If you need to minimize disk usage and only require UTXO data for current balances.
-- **Exploratory / Dev Environments**: If historical queries are not critical.
-- **Performance**: if you are running into performance / scalability issues, i.e. especially on /account/balance when working with large addresses
->>>>>>> 90dbc3f6
 
 ## When to avoid setting UtxO Removal feature?
 
@@ -109,7 +85,6 @@
 Spent UTXO pruning is configured via environment variables, typically set in your `.env.dockerfile` or `.env.docker-compose` file. Below is an example demonstrating the available settings and their default values:
 
 ```bash
-<<<<<<< HEAD
 # --- Spent UTXO Pruning Configuration ---
 
 # Enable or disable spent UTXO pruning.
@@ -124,10 +99,6 @@
 # Note: Larger REMOVE_SPENT_UTXOS_LAST_BLOCKS_GRACE_COUNT values provide longer historical query support
 # but use more disk space and delay the realization of storage benefits.
 REMOVE_SPENT_UTXOS_LAST_BLOCKS_GRACE_COUNT=2160
-=======
-# --- Remove Spent UTxOs Toggle ---
-REMOVE_SPENT_UTXOS=true
->>>>>>> 90dbc3f6
 ```
 
 :::note Configuration Guidelines
